"""Functions to visualize matrices of data."""
from __future__ import division
import itertools
import warnings

import matplotlib as mpl
from matplotlib.collections import LineCollection
import matplotlib.pyplot as plt
from matplotlib import gridspec
import numpy as np
import pandas as pd
from scipy.cluster import hierarchy

from . import cm
from .axisgrid import Grid
from .utils import (despine, axis_ticklabels_overlap, relative_luminance,
                    to_utf8)

from .external.six import string_types


__all__ = ["heatmap", "clustermap"]


def _index_to_label(index):
    """Convert a pandas index or multiindex to an axis label."""
    if isinstance(index, pd.MultiIndex):
        return "-".join(map(to_utf8, index.names))
    else:
        return index.name


def _index_to_ticklabels(index):
    """Convert a pandas index or multiindex into ticklabels."""
    if isinstance(index, pd.MultiIndex):
        return ["-".join(map(to_utf8, i)) for i in index.values]
    else:
        return index.values


def _convert_colors(colors):
    """Convert either a list of colors or nested lists of colors to RGB."""
    to_rgb = mpl.colors.colorConverter.to_rgb

    if isinstance(colors, pd.DataFrame):
        # Convert dataframe
        return pd.DataFrame({col: colors[col].map(to_rgb)
                            for col in colors})
    elif isinstance(colors, pd.Series):
        return colors.map(to_rgb)
    else:
        try:
            to_rgb(colors[0])
            # If this works, there is only one level of colors
            return list(map(to_rgb, colors))
        except ValueError:
            # If we get here, we have nested lists
            return [list(map(to_rgb, l)) for l in colors]


def _matrix_mask(data, mask):
    """Ensure that data and mask are compatabile and add missing values.

    Values will be plotted for cells where ``mask`` is ``False``.

    ``data`` is expected to be a DataFrame; ``mask`` can be an array or
    a DataFrame.

    """
    if mask is None:
        mask = np.zeros(data.shape, np.bool)

    if isinstance(mask, np.ndarray):
        # For array masks, ensure that shape matches data then convert
        if mask.shape != data.shape:
            raise ValueError("Mask must have the same shape as data.")

        mask = pd.DataFrame(mask,
                            index=data.index,
                            columns=data.columns,
                            dtype=np.bool)

    elif isinstance(mask, pd.DataFrame):
        # For DataFrame masks, ensure that semantic labels match data
        if not mask.index.equals(data.index) \
           and mask.columns.equals(data.columns):
            err = "Mask must have the same index and columns as data."
            raise ValueError(err)

    # Add any cells with missing data to the mask
    # This works around an issue where `plt.pcolormesh` doesn't represent
    # missing data properly
    mask = mask | pd.isnull(data)

    return mask


class _HeatMapper(object):
    """Draw a heatmap plot of a matrix with nice labels and colormaps."""

    def __init__(self, data, vmin, vmax, cmap, center, robust, annot, fmt,
                 annot_kws, cbar, cbar_kws,
                 xticklabels=True, yticklabels=True, mask=None):
        """Initialize the plotting object."""
        # We always want to have a DataFrame with semantic information
        # and an ndarray to pass to matplotlib
        if isinstance(data, pd.DataFrame):
            plot_data = data.values
        else:
            plot_data = np.asarray(data)
            data = pd.DataFrame(plot_data)

        # Validate the mask and convet to DataFrame
        mask = _matrix_mask(data, mask)

        plot_data = np.ma.masked_where(np.asarray(mask), plot_data)

        # Get good names for the rows and columns
        xtickevery = 1
        if isinstance(xticklabels, int):
            xtickevery = xticklabels
            xticklabels = _index_to_ticklabels(data.columns)
        elif xticklabels is True:
            xticklabels = _index_to_ticklabels(data.columns)
        elif xticklabels is False:
            xticklabels = []

        ytickevery = 1
        if isinstance(yticklabels, int):
            ytickevery = yticklabels
            yticklabels = _index_to_ticklabels(data.index)
        elif yticklabels is True:
            yticklabels = _index_to_ticklabels(data.index)
        elif yticklabels is False:
            yticklabels = []

        # Get the positions and used label for the ticks
        nx, ny = data.T.shape

        if not len(xticklabels):
            self.xticks = []
            self.xticklabels = []
        elif isinstance(xticklabels, string_types) and xticklabels == "auto":
            self.xticks = "auto"
            self.xticklabels = _index_to_ticklabels(data.columns)
        else:
            self.xticks, self.xticklabels = self._skip_ticks(xticklabels,
                                                             xtickevery)

        if not len(yticklabels):
            self.yticks = []
            self.yticklabels = []
        elif isinstance(yticklabels, string_types) and yticklabels == "auto":
            self.yticks = "auto"
            self.yticklabels = _index_to_ticklabels(data.index)
        else:
            self.yticks, self.yticklabels = self._skip_ticks(yticklabels,
                                                             ytickevery)

        # Get good names for the axis labels
        xlabel = _index_to_label(data.columns)
        ylabel = _index_to_label(data.index)
        self.xlabel = xlabel if xlabel is not None else ""
        self.ylabel = ylabel if ylabel is not None else ""

        # Determine good default values for the colormapping
        self._determine_cmap_params(plot_data, vmin, vmax,
                                    cmap, center, robust)

        # Sort out the annotations
        if annot is None or annot is False:
            annot = False
            annot_data = None
        else:
            if isinstance(annot, bool):
                annot_data = plot_data
            else:
                annot_data = np.asarray(annot)
                if annot_data.shape != plot_data.shape:
                    err = "`data` and `annot` must have same shape."
                    raise ValueError(err)
            annot = True

        # Save other attributes to the object
        self.data = data
        self.plot_data = plot_data

        self.annot = annot
        self.annot_data = annot_data

        self.fmt = fmt
        self.annot_kws = {} if annot_kws is None else annot_kws.copy()
        self.cbar = cbar
        self.cbar_kws = {} if cbar_kws is None else cbar_kws.copy()
        self.cbar_kws.setdefault('ticks', mpl.ticker.MaxNLocator(6))

    def _determine_cmap_params(self, plot_data, vmin, vmax,
                               cmap, center, robust):
        """Use some heuristics to set good defaults for colorbar and range."""
        calc_data = plot_data.data[~np.isnan(plot_data.data)]
        if vmin is None:
            vmin = np.percentile(calc_data, 2) if robust else calc_data.min()
        if vmax is None:
            vmax = np.percentile(calc_data, 98) if robust else calc_data.max()
        self.vmin, self.vmax = vmin, vmax

        # Choose default colormaps if not provided
        if cmap is None:
            if center is None:
                self.cmap = cm.rocket
            else:
                self.cmap = cm.icefire
        elif isinstance(cmap, string_types):
            self.cmap = mpl.cm.get_cmap(cmap)
        elif isinstance(cmap, list):
            self.cmap = mpl.colors.ListedColormap(cmap)
        else:
            self.cmap = cmap

        # Recenter a divergent colormap
        if center is not None:
            vrange = max(vmax - center, center - vmin)
            normlize = mpl.colors.Normalize(center - vrange, center + vrange)
            cmin, cmax = normlize([vmin, vmax])
            cc = np.linspace(cmin, cmax, 256)
            self.cmap = mpl.colors.ListedColormap(self.cmap(cc))

    def _annotate_heatmap(self, ax, mesh):
        """Add textual labels with the value in each cell."""
        mesh.update_scalarmappable()
        height, width = self.annot_data.shape
        xpos, ypos = np.meshgrid(np.arange(width) + .5, np.arange(height) + .5)
        for x, y, m, color, val in zip(xpos.flat, ypos.flat,
                                       mesh.get_array(), mesh.get_facecolors(),
                                       self.annot_data.flat):
            if m is not np.ma.masked:
                lum = relative_luminance(color)
                text_color = ".15" if lum > .408 else "w"
                annotation = ("{:" + self.fmt + "}").format(val)
                text_kwargs = dict(color=text_color, ha="center", va="center")
                text_kwargs.update(self.annot_kws)
                ax.text(x, y, annotation, **text_kwargs)

    def _skip_ticks(self, labels, tickevery):
        """Return ticks and labels at evenly spaced intervals."""
        n = len(labels)
        if tickevery == 0:
            ticks, labels = [], []
        elif tickevery == 1:
            ticks, labels = np.arange(n) + .5, labels
        else:
            start, end, step = 0, n, tickevery
            ticks = np.arange(start, end, step) + .5
            labels = labels[start:end:step]
        return ticks, labels

    def _auto_ticks(self, ax, labels, axis):
        """Determine ticks and ticklabels that minimize overlap."""
        transform = ax.figure.dpi_scale_trans.inverted()
        bbox = ax.get_window_extent().transformed(transform)
        size = [bbox.width, bbox.height][axis]
        axis = [ax.xaxis, ax.yaxis][axis]
        tick, = axis.set_ticks([0])
        fontsize = tick.label1.get_size()
        max_ticks = int(size // (fontsize / 72))
        if max_ticks < 1:
            return [], []
        tick_every = len(labels) // max_ticks + 1
        tick_every = 1 if tick_every == 0 else tick_every
        ticks, labels = self._skip_ticks(labels, tick_every)
        return ticks, labels

    def plot(self, ax, cax, kws):
        """Draw the heatmap on the provided Axes."""
        # Remove all the Axes spines
        despine(ax=ax, left=True, bottom=True)

        # Draw the heatmap
        mesh = ax.pcolormesh(self.plot_data, vmin=self.vmin, vmax=self.vmax,
                             cmap=self.cmap, **kws)

        # Set the axis limits
        ax.set(xlim=(0, self.data.shape[1]), ylim=(0, self.data.shape[0]))

        # Invert the y axis to show the plot in matrix form
        ax.invert_yaxis()

        # Possibly add a colorbar
        if self.cbar:
            cb = ax.figure.colorbar(mesh, cax, ax, **self.cbar_kws)
            cb.outline.set_linewidth(0)
            # If rasterized is passed to pcolormesh, also rasterize the
            # colorbar to avoid white lines on the PDF rendering
            if kws.get('rasterized', False):
                cb.solids.set_rasterized(True)

        # Add row and column labels
        if isinstance(self.xticks, string_types) and self.xticks == "auto":
            xticks, xticklabels = self._auto_ticks(ax, self.xticklabels, 0)
        else:
            xticks, xticklabels = self.xticks, self.xticklabels

        if isinstance(self.yticks, string_types) and self.yticks == "auto":
            yticks, yticklabels = self._auto_ticks(ax, self.yticklabels, 1)
        else:
            yticks, yticklabels = self.yticks, self.yticklabels

        ax.set(xticks=xticks, yticks=yticks)
        xtl = ax.set_xticklabels(xticklabels)
        ytl = ax.set_yticklabels(yticklabels, rotation="vertical")

        # Possibly rotate them if they overlap
        if hasattr(ax.figure.canvas, "get_renderer"):
            ax.figure.draw(ax.figure.canvas.get_renderer())
        if axis_ticklabels_overlap(xtl):
            plt.setp(xtl, rotation="vertical")
        if axis_ticklabels_overlap(ytl):
            plt.setp(ytl, rotation="horizontal")

        # Add the axis labels
        ax.set(xlabel=self.xlabel, ylabel=self.ylabel)

        # Annotate the cells with the formatted values
        if self.annot:
            self._annotate_heatmap(ax, mesh)


def heatmap(data, vmin=None, vmax=None, cmap=None, center=None, robust=False,
            annot=None, fmt=".2g", annot_kws=None,
            linewidths=0, linecolor="white",
            cbar=True, cbar_kws=None, cbar_ax=None,
            square=False, xticklabels="auto", yticklabels="auto",
            mask=None, ax=None, **kwargs):
    """Plot rectangular data as a color-encoded matrix.

    This is an Axes-level function and will draw the heatmap into the
    currently-active Axes if none is provided to the ``ax`` argument.  Part of
    this Axes space will be taken and used to plot a colormap, unless ``cbar``
    is False or a separate Axes is provided to ``cbar_ax``.

    Parameters
    ----------
    data : rectangular dataset
        2D dataset that can be coerced into an ndarray. If a Pandas DataFrame
        is provided, the index/column information will be used to label the
        columns and rows.
    vmin, vmax : floats, optional
        Values to anchor the colormap, otherwise they are inferred from the
        data and other keyword arguments.
    cmap : matplotlib colormap name or object, or list of colors, optional
        The mapping from data values to color space. If not provided, the
        default will depend on whether ``center`` is set.
    center : float, optional
        The value at which to center the colormap when plotting divergant data.
        Using this parameter will change the default ``cmap`` if none is
        specified.
    robust : bool, optional
        If True and ``vmin`` or ``vmax`` are absent, the colormap range is
        computed with robust quantiles instead of the extreme values.
    annot : bool or rectangular dataset, optional
        If True, write the data value in each cell. If an array-like with the
        same shape as ``data``, then use this to annotate the heatmap instead
        of the data. Note that DataFrames will match on position, not index.
    fmt : string, optional
        String formatting code to use when adding annotations.
    annot_kws : dict of key, value mappings, optional
        Keyword arguments for ``ax.text`` when ``annot`` is True.
    linewidths : float, optional
        Width of the lines that will divide each cell.
    linecolor : color, optional
        Color of the lines that will divide each cell.
    cbar : boolean, optional
        Whether to draw a colorbar.
    cbar_kws : dict of key, value mappings, optional
        Keyword arguments for `fig.colorbar`.
    cbar_ax : matplotlib Axes, optional
        Axes in which to draw the colorbar, otherwise take space from the
        main Axes.
    square : boolean, optional
        If True, set the Axes aspect to "equal" so each cell will be
        square-shaped.
    xticklabels, yticklabels : "auto", bool, list-like, or int, optional
        If True, plot the column names of the dataframe. If False, don't plot
        the column names. If list-like, plot these alternate labels as the
        xticklabels. If an integer, use the column names but plot only every
        n label. If "auto", try to densely plot non-overlapping labels.
    mask : boolean array or DataFrame, optional
        If passed, data will not be shown in cells where ``mask`` is True.
        Cells with missing values are automatically masked.
    ax : matplotlib Axes, optional
        Axes in which to draw the plot, otherwise use the currently-active
        Axes.
    kwargs : other keyword arguments
        All other keyword arguments are passed to ``ax.pcolormesh``.

    Returns
    -------
    ax : matplotlib Axes
        Axes object with the heatmap.

    See also
    --------
    clustermap : Plot a matrix using hierachical clustering to arrange the
                 rows and columns.

    Examples
    --------

    Plot a heatmap for a numpy array:

    .. plot::
        :context: close-figs

        >>> import numpy as np; np.random.seed(0)
        >>> import seaborn as sns; sns.set()
        >>> uniform_data = np.random.rand(10, 12)
        >>> ax = sns.heatmap(uniform_data)

    Change the limits of the colormap:

    .. plot::
        :context: close-figs

        >>> ax = sns.heatmap(uniform_data, vmin=0, vmax=1)

    Plot a heatmap for data centered on 0 with a diverging colormap:

    .. plot::
        :context: close-figs

        >>> normal_data = np.random.randn(10, 12)
        >>> ax = sns.heatmap(normal_data, center=0)

    Plot a dataframe with meaningful row and column labels:

    .. plot::
        :context: close-figs

        >>> flights = sns.load_dataset("flights")
        >>> flights = flights.pivot("month", "year", "passengers")
        >>> ax = sns.heatmap(flights)

    Annotate each cell with the numeric value using integer formatting:

    .. plot::
        :context: close-figs

        >>> ax = sns.heatmap(flights, annot=True, fmt="d")

    Add lines between each cell:

    .. plot::
        :context: close-figs

        >>> ax = sns.heatmap(flights, linewidths=.5)

    Use a different colormap:

    .. plot::
        :context: close-figs

        >>> ax = sns.heatmap(flights, cmap="YlGnBu")

    Center the colormap at a specific value:

    .. plot::
        :context: close-figs

        >>> ax = sns.heatmap(flights, center=flights.loc["January", 1955])

    Plot every other column label and don't plot row labels:

    .. plot::
        :context: close-figs

        >>> data = np.random.randn(50, 20)
        >>> ax = sns.heatmap(data, xticklabels=2, yticklabels=False)

    Don't draw a colorbar:

    .. plot::
        :context: close-figs

        >>> ax = sns.heatmap(flights, cbar=False)

    Use different axes for the colorbar:

    .. plot::
        :context: close-figs

        >>> grid_kws = {"height_ratios": (.9, .05), "hspace": .3}
        >>> f, (ax, cbar_ax) = plt.subplots(2, gridspec_kw=grid_kws)
        >>> ax = sns.heatmap(flights, ax=ax,
        ...                  cbar_ax=cbar_ax,
        ...                  cbar_kws={"orientation": "horizontal"})

    Use a mask to plot only part of a matrix

    .. plot::
        :context: close-figs

        >>> corr = np.corrcoef(np.random.randn(10, 200))
        >>> mask = np.zeros_like(corr)
        >>> mask[np.triu_indices_from(mask)] = True
        >>> with sns.axes_style("white"):
        ...     ax = sns.heatmap(corr, mask=mask, vmax=.3, square=True)


    """
    # Initialize the plotter object
    plotter = _HeatMapper(data, vmin, vmax, cmap, center, robust, annot, fmt,
                          annot_kws, cbar, cbar_kws, xticklabels,
                          yticklabels, mask)

    # Add the pcolormesh kwargs here
    kwargs["linewidths"] = linewidths
    kwargs["edgecolor"] = linecolor

    # Draw the plot and return the Axes
    if ax is None:
        ax = plt.gca()
    if square:
        ax.set_aspect("equal")
    plotter.plot(ax, cbar_ax, kwargs)
    return ax


class _DendrogramPlotter(object):
    """Object for drawing tree of similarities between data rows/columns"""

    def __init__(self, data, linkage, metric, method, axis, label, rotate,
                 line_kws=None):
        """Plot a dendrogram of the relationships between the columns of data

        Parameters
        ----------
        data : pandas.DataFrame
            Rectangular data
        """
        self.axis = axis
        if self.axis == 1:
            data = data.T

        if isinstance(data, pd.DataFrame):
            array = data.values
        else:
            array = np.asarray(data)
            data = pd.DataFrame(array)

        self.array = array
        self.data = data

        self.shape = self.data.shape
        self.metric = metric
        self.method = method
        self.axis = axis
        self.label = label
        self.rotate = rotate

        self.line_kws = {} if line_kws is None else line_kws
        defaults = dict(linewidths=.5, colors='k')
        [self.line_kws.setdefault(k, v) for k, v in defaults.items()]

        if linkage is None:
            self.linkage = self.calculated_linkage
        else:
            self.linkage = linkage
        self.dendrogram = self.calculate_dendrogram()

        # Dendrogram ends are always at multiples of 5, who knows why
        ticks = 10 * np.arange(self.data.shape[0]) + 5

        if self.label:
            ticklabels = _index_to_ticklabels(self.data.index)
            ticklabels = [ticklabels[i] for i in self.reordered_ind]
            if self.rotate:
                self.xticks = []
                self.yticks = ticks
                self.xticklabels = []

                self.yticklabels = ticklabels
                self.ylabel = _index_to_label(self.data.index)
                self.xlabel = ''
            else:
                self.xticks = ticks
                self.yticks = []
                self.xticklabels = ticklabels
                self.yticklabels = []
                self.ylabel = ''
                self.xlabel = _index_to_label(self.data.index)
        else:
            self.xticks, self.yticks = [], []
            self.yticklabels, self.xticklabels = [], []
            self.xlabel, self.ylabel = '', ''

        self.dependent_coord = self.dendrogram['dcoord']
        self.independent_coord = self.dendrogram['icoord']

    def _calculate_linkage_scipy(self):
        linkage = hierarchy.linkage(self.array, method=self.method,
                                    metric=self.metric)
        return linkage

    def _calculate_linkage_fastcluster(self):
        import fastcluster
        # Fastcluster has a memory-saving vectorized version, but only
        # with certain linkage methods, and mostly with euclidean metric
        # vector_methods = ('single', 'centroid', 'median', 'ward')
        euclidean_methods = ('centroid', 'median', 'ward')
        euclidean = self.metric == 'euclidean' and self.method in \
            euclidean_methods
        if euclidean or self.method == 'single':
            return fastcluster.linkage_vector(self.array,
                                              method=self.method,
                                              metric=self.metric)
        else:
            linkage = fastcluster.linkage(self.array, method=self.method,
                                          metric=self.metric)
            return linkage

    @property
    def calculated_linkage(self):

        try:
            return self._calculate_linkage_fastcluster()
        except ImportError:
            if np.product(self.shape) >= 10000:
                msg = ("Clustering large matrix with scipy. Installing "
                       "`fastcluster` may give better performance.")
                warnings.warn(msg)

        return self._calculate_linkage_scipy()

    def calculate_dendrogram(self):
        """Calculates a dendrogram based on the linkage matrix

        Made a separate function, not a property because don't want to
        recalculate the dendrogram every time it is accessed.

        Returns
        -------
        dendrogram : dict
            Dendrogram dictionary as returned by scipy.cluster.hierarchy
            .dendrogram. The important key-value pairing is
            "reordered_ind" which indicates the re-ordering of the matrix
        """
        return hierarchy.dendrogram(self.linkage, no_plot=True,
                                    color_threshold=-np.inf)

    @property
    def reordered_ind(self):
        """Indices of the matrix, reordered by the dendrogram"""
        return self.dendrogram['leaves']

    def plot(self, ax):
        """Plots a dendrogram of the similarities between data on the axes

        Parameters
        ----------
        ax : matplotlib.axes.Axes
            Axes object upon which the dendrogram is plotted

        """
        if self.rotate and self.axis == 0:
            lines = LineCollection([list(zip(x, y))
                                    for x, y in zip(self.dependent_coord,
                                                    self.independent_coord)],
                                   **self.line_kws)
        else:
            lines = LineCollection([list(zip(x, y))
                                    for x, y in zip(self.independent_coord,
                                                    self.dependent_coord)],
                                   **self.line_kws)

        ax.add_collection(lines)
        number_of_leaves = len(self.reordered_ind)
        max_dependent_coord = max(map(max, self.dependent_coord))

        if self.rotate:
            ax.yaxis.set_ticks_position('right')

            # Constants 10 and 1.05 come from
            # `scipy.cluster.hierarchy._plot_dendrogram`
            ax.set_ylim(0, number_of_leaves * 10)
            ax.set_xlim(0, max_dependent_coord * 1.05)

            ax.invert_xaxis()
            ax.invert_yaxis()
        else:
            # Constants 10 and 1.05 come from
            # `scipy.cluster.hierarchy._plot_dendrogram`
            ax.set_xlim(0, number_of_leaves * 10)
            ax.set_ylim(0, max_dependent_coord * 1.05)

        despine(ax=ax, bottom=True, left=True)

        ax.set(xticks=self.xticks, yticks=self.yticks,
               xlabel=self.xlabel, ylabel=self.ylabel)
        xtl = ax.set_xticklabels(self.xticklabels)
        ytl = ax.set_yticklabels(self.yticklabels, rotation='vertical')

        # Force a draw of the plot to avoid matplotlib window error
        if hasattr(ax.figure.canvas, "get_renderer"):
            ax.figure.draw(ax.figure.canvas.get_renderer())
        if len(ytl) > 0 and axis_ticklabels_overlap(ytl):
            plt.setp(ytl, rotation="horizontal")
        if len(xtl) > 0 and axis_ticklabels_overlap(xtl):
            plt.setp(xtl, rotation="vertical")
        return self


def dendrogram(data, linkage=None, axis=1, label=True, metric='euclidean',
               method='average', rotate=False, ax=None, line_kws=None):
    """Draw a tree diagram of relationships within a matrix

    Parameters
    ----------
    data : pandas.DataFrame
        Rectangular data
    linkage : numpy.array, optional
        Linkage matrix
    axis : int, optional
        Which axis to use to calculate linkage. 0 is rows, 1 is columns.
    label : bool, optional
        If True, label the dendrogram at leaves with column or row names
    metric : str, optional
        Distance metric. Anything valid for scipy.spatial.distance.pdist
    method : str, optional
        Linkage method to use. Anything valid for
        scipy.cluster.hierarchy.linkage
    rotate : bool, optional
        When plotting the matrix, whether to rotate it 90 degrees
        counter-clockwise, so the leaves face right
    ax : matplotlib axis, optional
        Axis to plot on, otherwise uses current axis

    Returns
    -------
    dendrogramplotter : _DendrogramPlotter
        A Dendrogram plotter object.

    Notes
    -----
    Access the reordered dendrogram indices with
    dendrogramplotter.reordered_ind

    """
    plotter = _DendrogramPlotter(data, linkage=linkage, axis=axis,
                                 metric=metric, method=method,
                                 label=label, rotate=rotate, line_kws=line_kws)
    if ax is None:
        ax = plt.gca()
    return plotter.plot(ax=ax)


class ClusterGrid(Grid):

    def __init__(self, data, pivot_kws=None, z_score=None, standard_scale=None,
                 figsize=None, row_colors=None, col_colors=None, mask=None,
                 dendrogram_ratio=None, colors_ratio=None, cbar_pos=None):
        """Grid object for organizing clustered heatmap input on to axes"""

        if isinstance(data, pd.DataFrame):
            self.data = data
        else:
            self.data = pd.DataFrame(data)

        self.data2d = self.format_data(self.data, pivot_kws, z_score,
                                       standard_scale)

        self.mask = _matrix_mask(self.data2d, mask)

        self.fig = plt.figure(figsize=figsize)

        self.row_colors, self.row_color_labels = \
            self._preprocess_colors(data, row_colors, axis=0)
        self.col_colors, self.col_color_labels = \
            self._preprocess_colors(data, col_colors, axis=1)

        try:
            row_dendrogram_ratio, col_dendrogram_ratio = dendrogram_ratio
        except TypeError:
            row_dendrogram_ratio = col_dendrogram_ratio = dendrogram_ratio

        try:
            row_colors_ratio, col_colors_ratio = colors_ratio
        except TypeError:
            row_colors_ratio = col_colors_ratio = colors_ratio

        width_ratios = self.dim_ratios(self.row_colors,
                                       row_dendrogram_ratio,
                                       row_colors_ratio)
        height_ratios = self.dim_ratios(self.col_colors,
                                        col_dendrogram_ratio,
                                        col_colors_ratio)

        nrows = 2 if self.col_colors is None else 3
        ncols = 2 if self.row_colors is None else 3

        self.gs = gridspec.GridSpec(nrows, ncols, wspace=.01, hspace=.01,
                                    left=.01, right=.99, bottom=.01, top=.99,
                                    width_ratios=width_ratios,
                                    height_ratios=height_ratios)

        self.ax_row_dendrogram = self.fig.add_subplot(self.gs[-1, 0])
        self.ax_col_dendrogram = self.fig.add_subplot(self.gs[0, -1])
        self.ax_row_dendrogram.set_axis_off()
        self.ax_col_dendrogram.set_axis_off()

        self.ax_row_colors = None
        self.ax_col_colors = None

        if self.row_colors is not None:
            self.ax_row_colors = self.fig.add_subplot(
                self.gs[-1, 1])
        if self.col_colors is not None:
            self.ax_col_colors = self.fig.add_subplot(
                self.gs[1, -1])

        self.ax_heatmap = self.fig.add_subplot(self.gs[-1, -1])
        self.ax_cbar = self.fig.add_axes(cbar_pos)
        self.cax = self.ax_cbar  # Backwards compatability

        self.dendrogram_row = None
        self.dendrogram_col = None

    def _preprocess_colors(self, data, colors, axis):
        """Preprocess {row/col}_colors to extract labels and convert colors."""
        labels = None

        if colors is not None:
            if isinstance(colors, (pd.DataFrame, pd.Series)):
                # Ensure colors match data indices
                if axis == 0:
                    colors = colors.reindex(data.index)
                else:
                    colors = colors.reindex(data.columns)

                # Replace na's with background color
                # TODO We should set these to transparent instead
                colors = colors.fillna('white')

                # Extract color values and labels from frame/series
                if isinstance(colors, pd.DataFrame):
                    labels = list(colors.columns)
                    colors = colors.T.values
                else:
                    if colors.name is None:
                        labels = [""]
                    else:
                        labels = [colors.name]
                    colors = colors.values

            colors = _convert_colors(colors)

        return colors, labels

    def format_data(self, data, pivot_kws, z_score=None,
                    standard_scale=None):
        """Extract variables from data or use directly."""

        # Either the data is already in 2d matrix format, or need to do a pivot
        if pivot_kws is not None:
            data2d = data.pivot(**pivot_kws)
        else:
            data2d = data

        if z_score is not None and standard_scale is not None:
            raise ValueError(
                'Cannot perform both z-scoring and standard-scaling on data')

        if z_score is not None:
            data2d = self.z_score(data2d, z_score)
        if standard_scale is not None:
            data2d = self.standard_scale(data2d, standard_scale)
        return data2d

    @staticmethod
    def z_score(data2d, axis=1):
        """Standarize the mean and variance of the data axis

        Parameters
        ----------
        data2d : pandas.DataFrame
            Data to normalize
        axis : int
            Which axis to normalize across. If 0, normalize across rows, if 1,
            normalize across columns.

        Returns
        -------
        normalized : pandas.DataFrame
            Noramlized data with a mean of 0 and variance of 1 across the
            specified axis.
        """
        if axis == 1:
            z_scored = data2d
        else:
            z_scored = data2d.T

        z_scored = (z_scored - z_scored.mean()) / z_scored.std()

        if axis == 1:
            return z_scored
        else:
            return z_scored.T

    @staticmethod
    def standard_scale(data2d, axis=1):
        """Divide the data by the difference between the max and min

        Parameters
        ----------
        data2d : pandas.DataFrame
            Data to normalize
        axis : int
            Which axis to normalize across. If 0, normalize across rows, if 1,
            normalize across columns.
        vmin : int
            If 0, then subtract the minimum of the data before dividing by
            the range.

        Returns
        -------
        standardized : pandas.DataFrame
            Noramlized data with a mean of 0 and variance of 1 across the
            specified axis.

        """
        # Normalize these values to range from 0 to 1
        if axis == 1:
            standardized = data2d
        else:
            standardized = data2d.T

        subtract = standardized.min()
        standardized = (standardized - subtract) / (
            standardized.max() - standardized.min())

        if axis == 1:
            return standardized
        else:
            return standardized.T

    def dim_ratios(self, colors, dendrogram_ratio, colors_ratio):
        """Get the proportions of the figure taken up by each axes."""
        ratios = [dendrogram_ratio]

        if colors is not None:
            # Colors are encoded as rgb, so ther is an extra dimention
            if np.ndim(colors) > 2:
                n_colors = len(colors)
            else:
                n_colors = 1

            ratios += [n_colors * colors_ratio]

        # Add the ratio for the heatmap itself
        ratios.append(1 - sum(ratios))

        return ratios

    @staticmethod
    def color_list_to_matrix_and_cmap(colors, ind, axis=0):
        """Turns a list of colors into a numpy matrix and matplotlib colormap

        These arguments can now be plotted using heatmap(matrix, cmap)
        and the provided colors will be plotted.

        Parameters
        ----------
        colors : list of matplotlib colors
            Colors to label the rows or columns of a dataframe.
        ind : list of ints
            Ordering of the rows or columns, to reorder the original colors
            by the clustered dendrogram order
        axis : int
            Which axis this is labeling

        Returns
        -------
        matrix : numpy.array
            A numpy array of integer values, where each corresponds to a color
            from the originally provided list of colors
        cmap : matplotlib.colors.ListedColormap

        """
        # check for nested lists/color palettes.
        # Will fail if matplotlib color is list not tuple
        if any(issubclass(type(x), list) for x in colors):
            all_colors = set(itertools.chain(*colors))
            n = len(colors)
            m = len(colors[0])
        else:
            all_colors = set(colors)
            n = 1
            m = len(colors)
            colors = [colors]
        color_to_value = dict((col, i) for i, col in enumerate(all_colors))

        matrix = np.array([color_to_value[c]
                           for color in colors for c in color])

        shape = (n, m)
        matrix = matrix.reshape(shape)
        matrix = matrix[:, ind]
        if axis == 0:
            # row-side:
            matrix = matrix.T

        cmap = mpl.colors.ListedColormap(all_colors)
        return matrix, cmap

    def savefig(self, *args, **kwargs):
        if 'bbox_inches' not in kwargs:
            kwargs['bbox_inches'] = 'tight'
        self.fig.savefig(*args, **kwargs)

    def plot_dendrograms(self, row_cluster, col_cluster, metric, method,
                         row_linkage, col_linkage, line_kws=None):
        # Plot the row dendrogram
        if row_cluster:
            self.dendrogram_row = dendrogram(
                self.data2d, metric=metric, method=method, label=False, axis=0,
                ax=self.ax_row_dendrogram, rotate=True, linkage=row_linkage,
                line_kws=line_kws)
        else:
            self.ax_row_dendrogram.set_xticks([])
            self.ax_row_dendrogram.set_yticks([])
        # PLot the column dendrogram
        if col_cluster:
            self.dendrogram_col = dendrogram(
                self.data2d, metric=metric, method=method, label=False,
                axis=1, ax=self.ax_col_dendrogram, linkage=col_linkage,
                line_kws=line_kws)
        else:
            self.ax_col_dendrogram.set_xticks([])
            self.ax_col_dendrogram.set_yticks([])
        despine(ax=self.ax_row_dendrogram, bottom=True, left=True)
        despine(ax=self.ax_col_dendrogram, bottom=True, left=True)

    def plot_colors(self, xind, yind, **kws):
        """Plots color labels between the dendrogram and the heatmap

        Parameters
        ----------
        heatmap_kws : dict
            Keyword arguments heatmap

        """
        # Remove any custom colormap and centering
        # TODO this code has consistently caused problems when we
        # have missed kwargs that need to be excluded that it might
        # be better to rewrite *in*clusively.
        kws = kws.copy()
        kws.pop('cmap', None)
        kws.pop('norm', None)
        kws.pop('center', None)
        kws.pop('annot', None)
        kws.pop('vmin', None)
        kws.pop('vmax', None)
        kws.pop('robust', None)
        kws.pop('xticklabels', None)
        kws.pop('yticklabels', None)

        # Plot the row colors
        if self.row_colors is not None:
            matrix, cmap = self.color_list_to_matrix_and_cmap(
                self.row_colors, yind, axis=0)

            # Get row_color labels
            if self.row_color_labels is not None:
                row_color_labels = self.row_color_labels
            else:
                row_color_labels = False

            heatmap(matrix, cmap=cmap, cbar=False, ax=self.ax_row_colors,
                    xticklabels=row_color_labels, yticklabels=False, **kws)

            # Adjust rotation of labels
            if row_color_labels is not False:
                plt.setp(self.ax_row_colors.get_xticklabels(), rotation=90)
        else:
            despine(self.ax_row_colors, left=True, bottom=True)

        # Plot the column colors
        if self.col_colors is not None:
            matrix, cmap = self.color_list_to_matrix_and_cmap(
                self.col_colors, xind, axis=1)

            # Get col_color labels
            if self.col_color_labels is not None:
                col_color_labels = self.col_color_labels
            else:
                col_color_labels = False

            heatmap(matrix, cmap=cmap, cbar=False, ax=self.ax_col_colors,
                    xticklabels=False, yticklabels=col_color_labels, **kws)

            # Adjust rotation of labels, place on right side
            if col_color_labels is not False:
                self.ax_col_colors.yaxis.tick_right()
                plt.setp(self.ax_col_colors.get_yticklabels(), rotation=0)
        else:
            despine(self.ax_col_colors, left=True, bottom=True)

    def plot_matrix(self, colorbar_kws, xind, yind, **kws):
        self.data2d = self.data2d.iloc[yind, xind]
        self.mask = self.mask.iloc[yind, xind]

        # Try to reorganize specified tick labels, if provided
        xtl = kws.pop("xticklabels", "auto")
        try:
            xtl = np.asarray(xtl)[xind]
        except (TypeError, IndexError):
            pass
        ytl = kws.pop("yticklabels", "auto")
        try:
            ytl = np.asarray(ytl)[yind]
        except (TypeError, IndexError):
            pass

        # Reorganize the annotations to match the heatmap
        annot = kws.pop("annot", None)
        if annot is None:
            pass
        else:
            if isinstance(annot, bool):
                annot_data = self.data2d
            else:
                annot_data = np.asarray(annot)
                if annot_data.shape != self.data2d.shape:
                    err = "`data` and `annot` must have same shape."
                    raise ValueError(err)
                annot_data = annot_data[yind][:, xind]
            annot = annot_data

        heatmap(self.data2d, ax=self.ax_heatmap, cbar_ax=self.ax_cbar,
                cbar_kws=colorbar_kws, mask=self.mask,
                xticklabels=xtl, yticklabels=ytl, annot=annot, **kws)

        ytl = self.ax_heatmap.get_yticklabels()
        ytl_rot = None if not ytl else ytl[0].get_rotation()
        self.ax_heatmap.yaxis.set_ticks_position('right')
        self.ax_heatmap.yaxis.set_label_position('right')
        if ytl_rot is not None:
            ytl = self.ax_heatmap.get_yticklabels()
            plt.setp(ytl, rotation=ytl_rot)

    def plot(self, metric, method, colorbar_kws, row_cluster, col_cluster,
<<<<<<< HEAD
             row_linkage, col_linkage, **kws):

        # heatmap square=True sets the aspect ratio on the axes, but that is
        # not compatible with the multi-axes layout of clustergrid
        if kws.get("square", False):
            msg = "``square=True`` ignored in clustermap"
            warnings.warn(msg)
            kws.pop("square")

=======
             row_linkage, col_linkage, line_kws=None, **kws):
>>>>>>> 9367db50
        colorbar_kws = {} if colorbar_kws is None else colorbar_kws
        self.plot_dendrograms(row_cluster, col_cluster, metric, method,
                              row_linkage=row_linkage, col_linkage=col_linkage,
                              line_kws=line_kws)
        try:
            xind = self.dendrogram_col.reordered_ind
        except AttributeError:
            xind = np.arange(self.data2d.shape[1])
        try:
            yind = self.dendrogram_row.reordered_ind
        except AttributeError:
            yind = np.arange(self.data2d.shape[0])

        self.plot_colors(xind, yind, **kws)
        self.plot_matrix(colorbar_kws, xind, yind, **kws)
        return self


def clustermap(data, pivot_kws=None, method='average', metric='euclidean',
               z_score=None, standard_scale=None, figsize=(10, 10),
               cbar_kws=None, row_cluster=True, col_cluster=True,
               row_linkage=None, col_linkage=None,
               row_colors=None, col_colors=None, mask=None,
<<<<<<< HEAD
               dendrogram_ratio=.2, colors_ratio=0.03,
               cbar_pos=(.02, .8, .05, .18),
               **kwargs):
=======
               dgline_kws=None, **kwargs):
>>>>>>> 9367db50
    """Plot a matrix dataset as a hierarchically-clustered heatmap.

    Parameters
    ----------
    data: 2D array-like
        Rectangular data for clustering. Cannot contain NAs.
    pivot_kws : dict, optional
        If `data` is a tidy dataframe, can provide keyword arguments for
        pivot to create a rectangular dataframe.
    method : str, optional
        Linkage method to use for calculating clusters.
        See scipy.cluster.hierarchy.linkage documentation for more information:
        https://docs.scipy.org/doc/scipy/reference/generated/scipy.cluster.hierarchy.linkage.html
    metric : str, optional
        Distance metric to use for the data. See
        scipy.spatial.distance.pdist documentation for more options
        https://docs.scipy.org/doc/scipy/reference/generated/scipy.spatial.distance.pdist.html
        To use different metrics (or methods) for rows and columns, you may
        construct each linkage matrix yourself and provide them as
        {row,col}_linkage.
    z_score : int or None, optional
        Either 0 (rows) or 1 (columns). Whether or not to calculate z-scores
        for the rows or the columns. Z scores are: z = (x - mean)/std, so
        values in each row (column) will get the mean of the row (column)
        subtracted, then divided by the standard deviation of the row (column).
        This ensures that each row (column) has mean of 0 and variance of 1.
    standard_scale : int or None, optional
        Either 0 (rows) or 1 (columns). Whether or not to standardize that
        dimension, meaning for each row or column, subtract the minimum and
        divide each by its maximum.
    figsize: (width, height), optional
        Overall size of the figure.
    cbar_kws : dict, optional
        Keyword arguments to pass to ``cbar_kws`` in ``heatmap``, e.g. to
        add a label to the colorbar.
    {row,col}_cluster : bool, optional
        If True, cluster the {rows, columns}.
    {row,col}_linkage : numpy.array, optional
        Precomputed linkage matrix for the rows or columns. See
        scipy.cluster.hierarchy.linkage for specific formats.
    {row,col}_colors : list-like or pandas DataFrame/Series, optional
        List of colors to label for either the rows or columns. Useful to
        evaluate whether samples within a group are clustered together. Can
        use nested lists or DataFrame for multiple color levels of labeling.
        If given as a DataFrame or Series, labels for the colors are extracted
        from the DataFrames column names or from the name of the Series.
        DataFrame/Series colors are also matched to the data by their
        index, ensuring colors are drawn in the correct order.
    mask : boolean array or DataFrame, optional
        If passed, data will not be shown in cells where ``mask`` is True.
        Cells with missing values are automatically masked. Only used for
        visualizing, not for calculating.
<<<<<<< HEAD
    {dendrogram,colors}_ratio: float, or pair of floats, optional
        Proportion of the figure size devoted to the two marginal elements. If
        a pair is given, they correspond to (row, col) ratios.
    cbar_pos : (left, bottom, width, height), optional
        Position of the colorbar axes in the figure.
=======
    dgline_kws : dict, optional
        Keyword arguments to pass to ''matplotlib.collections.LineCollection''
        which is used for plotting the lines of the dendrogram tree.
>>>>>>> 9367db50
    kwargs : other keyword arguments
        All other keyword arguments are passed to ``sns.heatmap``

    Returns
    -------
    clustergrid : ClusterGrid
        A ClusterGrid instance.

    Notes
    -----
    The returned object has a ``savefig`` method that should be used if you
    want to save the figure object without clipping the dendrograms.

    To access the reordered row indices, use:
    ``clustergrid.dendrogram_row.reordered_ind``

    Column indices, use:
    ``clustergrid.dendrogram_col.reordered_ind``

    Examples
    --------

    Plot a clustered heatmap:

    .. plot::
        :context: close-figs

        >>> import seaborn as sns; sns.set(color_codes=True)
        >>> iris = sns.load_dataset("iris")
        >>> species = iris.pop("species")
        >>> g = sns.clustermap(iris)

    Use a different similarity metric:

    .. plot::
        :context: close-figs

        >>> g = sns.clustermap(iris, metric="correlation")

    Use a different clustering method:

    .. plot::
        :context: close-figs

        >>> g = sns.clustermap(iris, method="single")

    Use a different colormap and ignore outliers in colormap limits:

    .. plot::
        :context: close-figs

        >>> g = sns.clustermap(iris, cmap="mako", robust=True)

    Change the size and layout of the figure:

    .. plot::
        :context: close-figs

        >>> g = sns.clustermap(iris, row_cluster=False,
        ...                    figsize=(7, 5),
        ...                    dendrogram_ratio=(.1, .2),
        ...                    cbar_pos=(0, .2, .03, .4))

    Plot one of the axes in its original organization:

    .. plot::
        :context: close-figs

        >>> g = sns.clustermap(iris, col_cluster=False)

    Add colored labels:

    .. plot::
        :context: close-figs

        >>> lut = dict(zip(species.unique(), "rbg"))
        >>> row_colors = species.map(lut)
        >>> g = sns.clustermap(iris, row_colors=row_colors)

    Standardize the data within the columns:

    .. plot::
        :context: close-figs

        >>> g = sns.clustermap(iris, standard_scale=1)

    Normalize the data within the rows:

    .. plot::
        :context: close-figs

        >>> g = sns.clustermap(iris, z_score=0)


    """
    plotter = ClusterGrid(data, pivot_kws=pivot_kws, figsize=figsize,
                          row_colors=row_colors, col_colors=col_colors,
                          z_score=z_score, standard_scale=standard_scale,
                          mask=mask, dendrogram_ratio=dendrogram_ratio,
                          colors_ratio=colors_ratio, cbar_pos=cbar_pos)

    return plotter.plot(metric=metric, method=method,
                        colorbar_kws=cbar_kws,
                        row_cluster=row_cluster, col_cluster=col_cluster,
                        row_linkage=row_linkage, col_linkage=col_linkage,
                        line_kws=dgline_kws, **kwargs)<|MERGE_RESOLUTION|>--- conflicted
+++ resolved
@@ -529,7 +529,7 @@
     """Object for drawing tree of similarities between data rows/columns"""
 
     def __init__(self, data, linkage, metric, method, axis, label, rotate,
-                 line_kws=None):
+                 tree_kws):
         """Plot a dendrogram of the relationships between the columns of data
 
         Parameters
@@ -557,9 +557,8 @@
         self.label = label
         self.rotate = rotate
 
-        self.line_kws = {} if line_kws is None else line_kws
-        defaults = dict(linewidths=.5, colors='k')
-        [self.line_kws.setdefault(k, v) for k, v in defaults.items()]
+        tree_kws.setdefault("linewidths", .5)
+        tree_kws.setdefault("colors", ".2")
 
         if linkage is None:
             self.linkage = self.calculated_linkage
@@ -652,7 +651,7 @@
         """Indices of the matrix, reordered by the dendrogram"""
         return self.dendrogram['leaves']
 
-    def plot(self, ax):
+    def plot(self, ax, tree_kws):
         """Plots a dendrogram of the similarities between data on the axes
 
         Parameters
@@ -662,15 +661,11 @@
 
         """
         if self.rotate and self.axis == 0:
-            lines = LineCollection([list(zip(x, y))
-                                    for x, y in zip(self.dependent_coord,
-                                                    self.independent_coord)],
-                                   **self.line_kws)
-        else:
-            lines = LineCollection([list(zip(x, y))
-                                    for x, y in zip(self.independent_coord,
-                                                    self.dependent_coord)],
-                                   **self.line_kws)
+            coords = zip(self.dependent_coord, self.independent_coord)
+        else:
+            coords = zip(self.independent_coord, self.dependent_coord)
+        lines = LineCollection([list(zip(x, y)) for x, y in coords],
+                               **self.tree_kws)
 
         ax.add_collection(lines)
         number_of_leaves = len(self.reordered_ind)
@@ -710,7 +705,7 @@
 
 
 def dendrogram(data, linkage=None, axis=1, label=True, metric='euclidean',
-               method='average', rotate=False, ax=None, line_kws=None):
+               method='average', rotate=False, tree_kws=None, ax=None):
     """Draw a tree diagram of relationships within a matrix
 
     Parameters
@@ -731,6 +726,9 @@
     rotate : bool, optional
         When plotting the matrix, whether to rotate it 90 degrees
         counter-clockwise, so the leaves face right
+    tree_kws : dict, optional
+        Keyword arguments for the ``matplotlib.collections.LineCollection``
+        that is used for plotting the lines of the dendrogram tree.
     ax : matplotlib axis, optional
         Axis to plot on, otherwise uses current axis
 
@@ -747,7 +745,8 @@
     """
     plotter = _DendrogramPlotter(data, linkage=linkage, axis=axis,
                                  metric=metric, method=method,
-                                 label=label, rotate=rotate, line_kws=line_kws)
+                                 label=label, rotate=rotate,
+                                 tree_kws=tree_kws)
     if ax is None:
         ax = plt.gca()
     return plotter.plot(ax=ax)
@@ -1017,13 +1016,14 @@
         self.fig.savefig(*args, **kwargs)
 
     def plot_dendrograms(self, row_cluster, col_cluster, metric, method,
-                         row_linkage, col_linkage, line_kws=None):
+                         row_linkage, col_linkage, tree_kws):
         # Plot the row dendrogram
         if row_cluster:
             self.dendrogram_row = dendrogram(
                 self.data2d, metric=metric, method=method, label=False, axis=0,
                 ax=self.ax_row_dendrogram, rotate=True, linkage=row_linkage,
-                line_kws=line_kws)
+                tree_kws=tree_kws
+            )
         else:
             self.ax_row_dendrogram.set_xticks([])
             self.ax_row_dendrogram.set_yticks([])
@@ -1032,7 +1032,8 @@
             self.dendrogram_col = dendrogram(
                 self.data2d, metric=metric, method=method, label=False,
                 axis=1, ax=self.ax_col_dendrogram, linkage=col_linkage,
-                line_kws=line_kws)
+                tree_kws=tree_kws
+            )
         else:
             self.ax_col_dendrogram.set_xticks([])
             self.ax_col_dendrogram.set_yticks([])
@@ -1148,8 +1149,7 @@
             plt.setp(ytl, rotation=ytl_rot)
 
     def plot(self, metric, method, colorbar_kws, row_cluster, col_cluster,
-<<<<<<< HEAD
-             row_linkage, col_linkage, **kws):
+             row_linkage, col_linkage, tree_kws, **kws):
 
         # heatmap square=True sets the aspect ratio on the axes, but that is
         # not compatible with the multi-axes layout of clustergrid
@@ -1158,13 +1158,10 @@
             warnings.warn(msg)
             kws.pop("square")
 
-=======
-             row_linkage, col_linkage, line_kws=None, **kws):
->>>>>>> 9367db50
         colorbar_kws = {} if colorbar_kws is None else colorbar_kws
         self.plot_dendrograms(row_cluster, col_cluster, metric, method,
                               row_linkage=row_linkage, col_linkage=col_linkage,
-                              line_kws=line_kws)
+                              tree_kws=tree_kws)
         try:
             xind = self.dendrogram_col.reordered_ind
         except AttributeError:
@@ -1184,13 +1181,9 @@
                cbar_kws=None, row_cluster=True, col_cluster=True,
                row_linkage=None, col_linkage=None,
                row_colors=None, col_colors=None, mask=None,
-<<<<<<< HEAD
-               dendrogram_ratio=.2, colors_ratio=0.03,
+               dendrogram_ratio=.2, colors_ratio=0.03, tree_kws=None,
                cbar_pos=(.02, .8, .05, .18),
                **kwargs):
-=======
-               dgline_kws=None, **kwargs):
->>>>>>> 9367db50
     """Plot a matrix dataset as a hierarchically-clustered heatmap.
 
     Parameters
@@ -1243,19 +1236,16 @@
         If passed, data will not be shown in cells where ``mask`` is True.
         Cells with missing values are automatically masked. Only used for
         visualizing, not for calculating.
-<<<<<<< HEAD
     {dendrogram,colors}_ratio: float, or pair of floats, optional
         Proportion of the figure size devoted to the two marginal elements. If
         a pair is given, they correspond to (row, col) ratios.
     cbar_pos : (left, bottom, width, height), optional
         Position of the colorbar axes in the figure.
-=======
-    dgline_kws : dict, optional
-        Keyword arguments to pass to ''matplotlib.collections.LineCollection''
-        which is used for plotting the lines of the dendrogram tree.
->>>>>>> 9367db50
+    tree_kws : dict, optional
+        Keyword arguments for the ``matplotlib.collections.LineCollection``
+        that is used for plotting the lines of the dendrogram tree.
     kwargs : other keyword arguments
-        All other keyword arguments are passed to ``sns.heatmap``
+        All other keyword arguments are passed to :func:`heatmap`
 
     Returns
     -------
@@ -1359,4 +1349,4 @@
                         colorbar_kws=cbar_kws,
                         row_cluster=row_cluster, col_cluster=col_cluster,
                         row_linkage=row_linkage, col_linkage=col_linkage,
-                        line_kws=dgline_kws, **kwargs)+                        tree_kws=tree_kws, **kwargs)